--- conflicted
+++ resolved
@@ -26,14 +26,6 @@
     TypesOfHomoglyphs,
 )
 
-# Import normalization strategies from the normalization package
-from .normalization import (
-    apply_dominant_script_and_block_strategy,
-    apply_dominant_script_strategy,
-    apply_language_model_strategy,
-    apply_local_context_strategy,
-    apply_tokenizer_strategy,
-)
 from .script_block_category_utils import (
     detect_dominant_block,
     detect_dominant_script,
@@ -43,7 +35,6 @@
     is_script_and_block,
 )
 
-<<<<<<< HEAD
 # Import normalization strategies from the normalization package
 from .normalization import (
     apply_dominant_script_and_block_strategy,
@@ -58,8 +49,6 @@
     apply_graph_strategy,
 )
 
-=======
->>>>>>> d99bcd05
 logger = logging.getLogger(__name__)
 
 
